--- conflicted
+++ resolved
@@ -74,16 +74,12 @@
 					continue
 				}
 
-<<<<<<< HEAD
 				promName := prometheustranslator.BuildCompliantMetricName(metric, settings.Namespace, settings.AddMetricSuffixes)
-=======
-				promName := prometheustranslator.BuildCompliantName(metric, settings.Namespace, settings.AddMetricSuffixes)
 				m := metadata{
 					Type: otelMetricTypeToPromMetricTypeV2(metric),
 					Help: metric.Description(),
 					Unit: prometheustranslator.BuildCompliantPrometheusUnit(metric.Unit()),
 				}
->>>>>>> b8d30b23
 
 				// handle individual metrics based on type
 				//exhaustive:enforce
